--- conflicted
+++ resolved
@@ -74,13 +74,9 @@
                 <div class="site-footer__copyright">
                     &copy; {{ $company->name ?? '' }}
                 </div>
-                @if(($name = $company->dev_name??'Cyber 32') != '#' and ($link = $company->dev_link??'https://cyber32.com') != '#')
+                @if(($name = $company->dev_name??'Hotash Tech') != '#' and ($link = $company->dev_link??'https://hotash.tech') != '#')
                 <div class="site-footer__payments">
-<<<<<<< HEAD
                     Developed By <a href="{{$company->dev_link??'https://hotash.tech'}}" class="text-danger">{{$company->dev_name??'Hotash Tech'}}</a>
-=======
-                    Developed By <a href="{{$link}}" class="text-danger">{{$name}}</a>
->>>>>>> 32f79efd
                 </div>
                 @endif
             </div>
