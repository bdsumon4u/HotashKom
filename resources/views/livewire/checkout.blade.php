<div x-data="sumPrices" class="row">
    @if (session()->has('error'))
        <div class="col-12">
            <div class="py-5 text-center text-danger">
                <h4>{{ session('error') }}</h4>
            </div>
        </div>
    @else
        <div class="pr-1 col-12 col-md-8">
            <div class="card mb-lg-0">
                <div class="p-3 card-body">
                    <div class="mb-2 text-center border text-danger" style="padding: 2px 10px; font-size: 1.25rem;">
                        নিচের তথ্যগুলো সঠিকভাবে পূরণ করে <strong>কনফার্ম অর্ডার</strong> বাটনে ক্লিক করুন।
                    </div>
                    <div class="form-row">
                        <div class="m-0 form-group col-md-3">
                            <label>কাস্টমারের নাম: <span class="text-danger">*</span></label>
                        </div>
                        <div class="form-group col-md-9">
                            <x-input name="name" wire:model="name"
                                @blur="$wire.updateField('name', $event.target.value)"
                                place-holder="এখানে কাস্টমারের নাম লিখুন।" placeholder="Type customer's name here." />
                            <x-error field="name" />
                        </div>
                    </div>
                    <div class="form-row">
                        <div class="m-0 form-group col-md-3">
                            <label>মোবাইল নম্বর: <span class="text-danger">*</span></label>
                        </div>
                        <div class="form-group col-md-9">
                            <div class="input-group">
                                @unless (setting('show_option')->hide_phone_prefix ?? false)
                                    <div class="input-group-prepend">
                                        <span class="input-group-text">+880</span>
                                    </div>
                                @endunless
                                <x-input type="tel" name="phone" wire:model="phone"
                                    @blur="$wire.updateField('phone', $event.target.value)"
                                    place-holder="কাস্টমারের ফোন নম্বর লিখুন।" placeholder="Type customer's phone number." />
                                <x-error field="phone" />
                            </div>
                        </div>
                    </div>
                    <div class="form-row">
                        <div class="m-0 form-group col-md-3">
                            <label class="d-block"><label>ডেলিভারি এরিয়া: <span class="text-danger">*</span></label>
                        </div>
                        <div class="form-group col-md-9">
                            <div class="form-control @error('shipping') is-invalid @enderror h-auto">
                                <div class="custom-control custom-radio custom-control-inline">
                                    <input type="radio" wire:model.live="shipping"
                                        @change="$wire.updateField('shipping', $event.target.value)"
                                        class="custom-control-input" id="inside-dhaka" name="shipping"
                                        value="Inside Dhaka">
                                    <label class="custom-control-label" for="inside-dhaka">ঢাকা শহর
                                        ({{ $isFreeDelivery ? 'FREE' : $this->shippingCost('Inside Dhaka') }}
                                        টাকা)
                                    </label>
                                </div>
                                <div class="custom-control custom-radio custom-control-inline">
                                    <input type="radio" wire:model.live="shipping"
                                        @change="$wire.updateField('shipping', $event.target.value)"
                                        class="custom-control-input" id="outside-dhaka" name="shipping"
                                        value="Outside Dhaka">
                                    <label class="custom-control-label" for="outside-dhaka">ঢাকার বাইরে
                                        ({{ $isFreeDelivery ? 'FREE' : $this->shippingCost('Outside Dhaka') }}
                                        টাকা)
                                    </label>
                                </div>
                            </div>
                            <x-error field="shipping" />
                        </div>
                    </div>
                    <div class="form-row">
                        <div class="m-0 form-group col-md-3">
                            <label>কাস্টমারের ঠিকানা: <span class="text-danger">*</span></label>
                        </div>
                        <div class="form-group col-md-9">
                            <x-textarea name="address" wire:model="address"
                                @blur="$wire.updateField('address', $event.target.value)"
                                place-holder="এখানে কাস্টমারের পুরো ঠিকানা লিখুন।"
                                placeholder="Type customer's address here."></x-textarea>
                            <x-error field="address" />
                        </div>
                    </div>
                    @unless (setting('show_option')->hide_checkout_note ?? false)
                        <div class="form-row">
                            <div class="m-0 form-group col-md-3">
                                <label>নোট (অপশনাল):</label>
                            </div>
                            <div class="form-group col-md-9">
                                <x-textarea name="note" wire:model="note"
                                    @blur="$wire.updateField('note', $event.target.value)"
                                    placeholder="আপনি চাইলে কোন নোট লিখতে পারেন।"></x-textarea>
                                <x-error field="note" />
                            </div>
                        </div>
                    @endunless
                </div>
                <div class="card-divider d-md-none"></div>
                <div class="card-body d-md-none">
                    <h3 class="mb-0 card-title">Your Order</h3>
                    <div class="ordered-products"></div>
                    <table class="checkout__totals">
                        <tbody class="checkout__totals-subtotals">
                            <tr>
                                <th>Buying Subtotal</th>
                                <td class="checkout-subtotal">{!! theMoney(cart()->subTotal()) !!}</td>
                            </tr>
<<<<<<< HEAD
                            @if (isOninda())
                            <tr>
                                <th>Selling Subtotal</th>
                                <td x-text="format(subtotal)"></td>
                            </tr>
                            @endif
                            @if ($shipping && ($fee = cart()->getCost('deliveryFee')))
                                <tr>
                                    <th style="white-space:nowrap;">Our Delivery Charge</th>
=======
                            @if ($shipping && ($fee = cart()->getCost('deliveryFee')))
                                <tr>
                                    <th>Delivery Charge</th>
>>>>>>> 32f79efd
                                    <td class="shipping">{!! theMoney($fee) !!}</td>
                                </tr>
                            @endif
                            @if (isOninda())
                            <tr>
                                <th style="white-space:nowrap;">Your Delivery Charge</th>
                                <td>
                                    <input type="number" @focus="$event.target.select()" x-model="retail_delivery"
                                        step="10" class="form-control form-control-sm" x-model="retail_delivery" />
                                </td>
                            </tr>
                            <tr>
                                <th>Advanced</th>
                                <td>
                                    <input type="number" @focus="$event.target.select()" x-model="advanced"
                                        step="10" class="form-control form-control-sm" x-model="advanced" />
                                </td>
                            </tr>
                            <tr>
                                <th>Discount (TK)</th>
                                <td>
                                    <input type="number" @focus="$event.target.select()" wire:model="retailDiscount"
                                        @blur="$wire.updateField('retailDiscount', $event.target.value)"
                                        step="10" min="0" class="form-control form-control-sm" />
                                    <x-error field="retailDiscount" />
                                </td>
                            </tr>
                            @endif
                        </tbody>
                        <tfoot class="checkout__totals-footer">
                            <tr>
                                <th>Buying</th>
                                <td>{!! theMoney(cart()->total()) !!}</td>
                            </tr>
                            @if (isOninda())
                            <tr>
                                <th>Selling</th>
                                <td x-text="format(subtotal + Number(retail_delivery) - Number(retailDiscount))"></td>
                            </tr>
                            @endif
                        </tfoot>
                    </table>
                    <div class="checkout__agree form-group">
                        <div class="form-check">
                            <span class="form-check-input input-check">
                                <span class="input-check__body">
                                    <input class="input-check__input" type="checkbox" id="checkout-terms-mobile"
                                        checked>
                                    <span class="input-check__box"></span>
                                    <svg class="input-check__icon" width="9px" height="7px">
                                        <use xlink:href="{{ asset('strokya/images/sprite.svg#check-9x7') }}"></use>
                                    </svg>
                                </span>
                            </span>
                            <label class="form-check-label" for="checkout-terms-mobile">I agree to the <span
                                    class="text-info" target="_blank" href="javascript:void(0);">terms and
                                    conditions</span>*</label>
                        </div>
                    </div>
                    <button type="button" wire:click="checkout" wire:loading.attr="disabled"
                        class="text-white btn btn-primary btn-xl btn-block">কনফার্ম অর্ডার</button>
                </div>
            </div>
        </div>
        <div class="pl-1 mt-4 d-none d-md-block col-12 col-md-4 mt-lg-0">
            <div class="mb-0 card">
                <div class="card-body">
                    <h3 class="card-title">Your Order</h3>
                    <div class="ordered-products"></div>
                    <table class="checkout__totals">
                        <tbody class="checkout__totals-subtotals">
                            <tr>
                                <th style="white-space:nowrap;font-size:14px;">Buying Subtotal</th>
                                <td style="white-space:nowrap;" class="checkout-subtotal desktop">{!! theMoney(cart()->subTotal()) !!}</td>
                            </tr>
                            @if (isOninda())
                            <tr>
                                <th style="white-space:nowrap;font-size:14px;">Selling Subtotal</th>
                                <td x-text="format(subtotal)"></td>
                            </tr>
<<<<<<< HEAD
                            @endif
                            @if ($shipping && ($fee = cart()->getCost('deliveryFee')))
                                <tr>
                                    <th style="white-space:nowrap;font-size:14px;">Our Delivery Charge</th>
=======
                            @if ($shipping && ($fee = cart()->getCost('deliveryFee')))
                                <tr>
                                    <th>Delivery Charge</th>
>>>>>>> 32f79efd
                                    <td class="shipping">{!! theMoney($fee) !!}</td>
                                </tr>
                            @endif
                            @if (isOninda())
                            <tr>
                                <th style="white-space:nowrap;font-size:14px;">Your Delivery Charge</th>
                                <td>
                                    <input type="number" @focus="$event.target.select()" x-model="retail_delivery"
                                        step="10" class="form-control form-control-sm"
                                        x-model="retail_delivery" />
                                </td>
                            </tr>
                            <tr>
                                <th style="font-size:14px;">Advanced</th>
                                <td>
                                    <input type="number" @focus="$event.target.select()" x-model="advanced"
                                        step="10" class="form-control form-control-sm"
                                        x-model="advanced" />
                                </td>
                            </tr>
                            <tr>
                                <th style="font-size:14px;">Discount (TK)</th>
                                <td>
                                    <input type="number" @focus="$event.target.select()" wire:model="retailDiscount"
                                        @blur="$wire.updateField('retailDiscount', $event.target.value)"
                                        step="10" min="0" class="form-control form-control-sm" />
                                    <x-error field="retailDiscount" />
                                </td>
                            </tr>
                            @endif
                        </tbody>
                        <tfoot class="checkout__totals-footer">
                            <tr>
                                <th style="white-space:nowrap;font-size:18px;">Buying Total</th>
                                <td style="font-size:14px;">
                                    <span>{!! theMoney(cart()->total()) !!}</span>
                                </td>
                            </tr>
                            @if (isOninda())
                            <tr>
                                <th style="white-space:nowrap;font-size:18px;">Selling Total</th>
                                <td style="font-size:14px;">
                                    <span x-text="format(subtotal + Number(retail_delivery) - Number(retailDiscount))"></span>
                                </td>
                            </tr>
                            @endif
                        </tfoot>
                    </table>
                    <div class="d-none d-md-block">
                        <div class="checkout__agree form-group">
                            <div class="form-check">
                                <span class="form-check-input input-check">
                                    <span class="input-check__body">
                                        <input class="input-check__input" type="checkbox" id="checkout-terms-desktop"
                                            checked>
                                        <span class="input-check__box"></span>
                                        <svg class="input-check__icon" width="9px" height="7px">
                                            <use xlink:href="{{ asset('strokya/images/sprite.svg#check-9x7') }}"></use>
                                        </svg>
                                    </span>
                                </span>
                                <label class="form-check-label" for="checkout-terms-desktop">I agree to the <span
                                        class="text-info" target="_blank" href="javascript:void(0);">terms and
                                        conditions</span>*</label>
                            </div>
                        </div>
                        <button type="button" wire:click="checkout" wire:loading.attr="disabled"
                            class="text-white btn btn-primary btn-xl btn-block">কনফার্ম অর্ডার</button>
                    </div>
                </div>
            </div>
        </div>
        <div class="col-12">
            <div class="card">
                <div class="p-1 card-body">
                    <h4 class="p-2">Product Overview</h4>
                    @include('partials.cart-table')
                </div>
            </div>
        </div>
    @endif
</div>

@push('scripts')
    <script>
        document.addEventListener('alpine:init', () => {
            Alpine.data('sumPrices', () => ({
                retail: @entangle('retail'),
                advanced: @entangle('advanced'),
                retail_delivery: @entangle('retailDeliveryFee'),
                retailDiscount: @entangle('retailDiscount'),
                get subtotal() {
                    if (!this.retail || typeof this.retail !== 'object') return 0;
                    return Object.values(this.retail).reduce((a, b) => a + b.price * b.quantity, 0);
                },
                format(price) { return 'TK ' + price.toLocaleString('en-US', { maximumFractionDigits: 0 }) },
            }));
        });
    </script>
@endpush<|MERGE_RESOLUTION|>--- conflicted
+++ resolved
@@ -107,7 +107,6 @@
                                 <th>Buying Subtotal</th>
                                 <td class="checkout-subtotal">{!! theMoney(cart()->subTotal()) !!}</td>
                             </tr>
-<<<<<<< HEAD
                             @if (isOninda())
                             <tr>
                                 <th>Selling Subtotal</th>
@@ -117,11 +116,6 @@
                             @if ($shipping && ($fee = cart()->getCost('deliveryFee')))
                                 <tr>
                                     <th style="white-space:nowrap;">Our Delivery Charge</th>
-=======
-                            @if ($shipping && ($fee = cart()->getCost('deliveryFee')))
-                                <tr>
-                                    <th>Delivery Charge</th>
->>>>>>> 32f79efd
                                     <td class="shipping">{!! theMoney($fee) !!}</td>
                                 </tr>
                             @endif
@@ -129,14 +123,14 @@
                             <tr>
                                 <th style="white-space:nowrap;">Your Delivery Charge</th>
                                 <td>
-                                    <input type="number" @focus="$event.target.select()" x-model="retail_delivery"
+                                    <input type="number" @focus="$event.target.select()"
                                         step="10" class="form-control form-control-sm" x-model="retail_delivery" />
                                 </td>
                             </tr>
                             <tr>
                                 <th>Advanced</th>
                                 <td>
-                                    <input type="number" @focus="$event.target.select()" x-model="advanced"
+                                    <input type="number" @focus="$event.target.select()"
                                         step="10" class="form-control form-control-sm" x-model="advanced" />
                                 </td>
                             </tr>
@@ -159,7 +153,7 @@
                             @if (isOninda())
                             <tr>
                                 <th>Selling</th>
-                                <td x-text="format(subtotal + Number(retail_delivery) - Number(retailDiscount))"></td>
+                                <td x-text="format(subtotal + Number(retail_delivery) - Number(advanced) - Number(retailDiscount))"></td>
                             </tr>
                             @endif
                         </tfoot>
@@ -202,16 +196,10 @@
                                 <th style="white-space:nowrap;font-size:14px;">Selling Subtotal</th>
                                 <td x-text="format(subtotal)"></td>
                             </tr>
-<<<<<<< HEAD
                             @endif
                             @if ($shipping && ($fee = cart()->getCost('deliveryFee')))
                                 <tr>
                                     <th style="white-space:nowrap;font-size:14px;">Our Delivery Charge</th>
-=======
-                            @if ($shipping && ($fee = cart()->getCost('deliveryFee')))
-                                <tr>
-                                    <th>Delivery Charge</th>
->>>>>>> 32f79efd
                                     <td class="shipping">{!! theMoney($fee) !!}</td>
                                 </tr>
                             @endif
@@ -219,7 +207,7 @@
                             <tr>
                                 <th style="white-space:nowrap;font-size:14px;">Your Delivery Charge</th>
                                 <td>
-                                    <input type="number" @focus="$event.target.select()" x-model="retail_delivery"
+                                    <input type="number" @focus="$event.target.select()"
                                         step="10" class="form-control form-control-sm"
                                         x-model="retail_delivery" />
                                 </td>
@@ -227,7 +215,7 @@
                             <tr>
                                 <th style="font-size:14px;">Advanced</th>
                                 <td>
-                                    <input type="number" @focus="$event.target.select()" x-model="advanced"
+                                    <input type="number" @focus="$event.target.select()"
                                         step="10" class="form-control form-control-sm"
                                         x-model="advanced" />
                                 </td>
@@ -254,7 +242,7 @@
                             <tr>
                                 <th style="white-space:nowrap;font-size:18px;">Selling Total</th>
                                 <td style="font-size:14px;">
-                                    <span x-text="format(subtotal + Number(retail_delivery) - Number(retailDiscount))"></span>
+                                    <span x-text="format(subtotal + Number(retail_delivery) - Number(advanced) - Number(retailDiscount))"></span>
                                 </td>
                             </tr>
                             @endif
