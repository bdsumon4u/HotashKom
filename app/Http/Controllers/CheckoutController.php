<?php

namespace App\Http\Controllers;

use App\Http\Requests\CheckoutRequest;
use App\Models\User;
use App\Notifications\User\AccountCreated;
use Illuminate\Support\Arr;
use Illuminate\Support\Str;
use Spatie\GoogleTagManager\GoogleTagManagerFacade;

class CheckoutController extends Controller
{
    /**
     * Handle the incoming request.
     *
     * @return \Illuminate\Http\Response
     */
    public function __invoke(CheckoutRequest $request)
    {
        if ($request->isMethod('GET')) {
<<<<<<< HEAD
            GoogleTagManagerFacade::set([
                'event' => 'begin_checkout',
                'ecommerce' => [
                    'currency' => 'BDT',
                    'value' => cart()->subTotal(),
                    'items' => cart()->content()->map(fn ($product): array => [
                        'item_id' => $product->id,
                        'item_name' => $product->name,
                        'item_category' => $product->options->category,
                        'price' => $product->price,
                        'quantity' => $product->qty,
                    ]),
                ],
            ]);

            return view('checkout');
        }
=======
            if (GoogleTagManagerFacade::isEnabled()) {
                GoogleTagManagerFacade::set([
                    'event' => 'begin_checkout',
                    'ecommerce' => [
                        'currency' => 'BDT',
                        'value' => cart()->subTotal(),
                        'items' => cart()->content()->map(fn ($product): array => [
                            'item_id' => $product->id,
                            'item_name' => $product->name,
                            'item_category' => $product->options->category,
                            'price' => $product->price,
                            'quantity' => $product->qty,
                        ]),
                    ],
                ]);
            }

            return view('checkout');
        }

        $data = $request->validated();
        $fraud = setting('fraud');

        if (Cache::has('fraud:hourly:'.$request->ip()) || Cache::has('fraud:daily:'.$data['phone'])) {
            abort_if(Cache::get('fraud:hourly:'.$request->ip()) >= ($fraud->allow_per_hour ?? 3), 429, 'You have reached the maximum limit of orders per hour.');
            abort_if(Cache::get('fraud:daily:'.$request->ip()) >= ($fraud->allow_per_day ?? 7), 429, 'You have reached the maximum limit of orders per day.');
        }

        $order = DB::transaction(function () use ($data, &$order) {
            $products = Product::find(array_keys($data['products']))
                ->map(function (Product $product) use ($data) {
                    $id = $product->id;
                    $quantity = $data['products'][$id];

                    if ($quantity <= 0) {
                        return null;
                    }
                    // Manage Stock
                    if ($product->should_track) {
                        if ($product->stock_count <= 0) {
                            // return null; // Allow overstock
                        }
                        $quantity = $product->stock_count >= $quantity ? $quantity : $product->stock_count;
                        $product->decrement('stock_count', $quantity);
                    }

                    // Needed Attributes
                    return [
                        'id' => $id,
                        'name' => $product->var_name,
                        'slug' => $product->slug,
                        'image' => optional($product->base_image)->src,
                        'price' => $selling = $product->getPrice($quantity),
                        'quantity' => $quantity,
                        'total' => $quantity * $selling,
                    ];
                })->filter(function ($product) {
                    return $product != null; // Only Available Products
                })->toArray();

            $data['products'] = json_encode($products, JSON_UNESCAPED_UNICODE);
            $user = $this->getUser($data);
            $oldOrders = $user->orders()->get();
            $status = ! auth('user')->user() ? 'PENDING' // PENDING
                : data_get(config('app.orders', []), 0, 'PENDING'); // Default Status

            $oldOrders = Order::select(['id', 'admin_id', 'status'])->where('phone', $data['phone'])->get();
            $adminIds = $oldOrders->pluck('admin_id')->unique()->toArray();
            $adminQ = Admin::where('role_id', Admin::SALESMAN)->where('is_active', true)->inRandomOrder();
            if (count($adminIds) > 0) {
                $data['admin_id'] = $adminQ->whereIn('id', $adminIds)->first()->id ?? $adminQ->first()->id ?? null;
            } else {
                $data['admin_id'] = $adminQ->first()->id ?? null;
            }

            $data += [
                'user_id' => $user->id, // If User Logged In
                'status' => $status,
                'status_at' => now()->toDateTimeString(),
                // Additional Data
                'data' => [
                    'is_fraud' => $oldOrders->whereIn('status', ['CANCELLED', 'RETURNED'])->count() > 0,
                    'is_repeat' => $oldOrders->count() > 0,
                    'shipping_area' => $data['shipping'],
                    'shipping_cost' => setting('delivery_charge')->{$data['shipping'] == 'Inside Dhaka' ? 'inside_dhaka' : 'outside_dhaka'} ?? config('services.shipping.'.$data['shipping']),
                    'subtotal' => is_array($products) ? array_reduce($products, fn ($sum, $product) => $sum += $product['total']) : $products->sum('total'),
                ],
            ];

            $order = Order::create($data);
            $user->notify(new OrderPlaced($order));

            return $order;
        });

        Cache::put('fraud:hourly:'.$request->ip(), Cache::get('fraud:hourly:'.$request->ip(), 0) + 1, now()->addHour());
        Cache::put('fraud:daily:'.$request->ip(), Cache::get('fraud:daily:'.$request->ip(), 0) + 1, now()->addDay());

        // Undefined index email.
        // $data['email'] && Mail::to($data['email'])->queue(new OrderPlaced($order));

        session()->flash('completed', 'Dear '.$data['name'].', Your Order is Successfully Recieved. Thanks For Your Order.');

        return redirect()->route('track-order', [
            'order' => optional($order)->getKey(),
            'clear' => 'all',
        ]);
>>>>>>> 32f79efd
    }

    private function getUser($data)
    {
        if ($user = auth('user')->user()) {
            return $user;
        }

        // $user->notify(new AccountCreated());

        return User::query()->firstOrCreate(
            ['phone_number' => $data['phone']],
            array_merge(Arr::except($data, 'phone'), [
                'email_verified_at' => now(),
                'password' => '$2y$10$92IXUNpkjO0rOQ5byMi.Ye4oKoEa3Ro9llC/.og/at2.uheWG/igi', // password
                'remember_token' => Str::random(10),
            ])
        );
    }
}<|MERGE_RESOLUTION|>--- conflicted
+++ resolved
@@ -19,25 +19,6 @@
     public function __invoke(CheckoutRequest $request)
     {
         if ($request->isMethod('GET')) {
-<<<<<<< HEAD
-            GoogleTagManagerFacade::set([
-                'event' => 'begin_checkout',
-                'ecommerce' => [
-                    'currency' => 'BDT',
-                    'value' => cart()->subTotal(),
-                    'items' => cart()->content()->map(fn ($product): array => [
-                        'item_id' => $product->id,
-                        'item_name' => $product->name,
-                        'item_category' => $product->options->category,
-                        'price' => $product->price,
-                        'quantity' => $product->qty,
-                    ]),
-                ],
-            ]);
-
-            return view('checkout');
-        }
-=======
             if (GoogleTagManagerFacade::isEnabled()) {
                 GoogleTagManagerFacade::set([
                     'event' => 'begin_checkout',
@@ -57,112 +38,5 @@
 
             return view('checkout');
         }
-
-        $data = $request->validated();
-        $fraud = setting('fraud');
-
-        if (Cache::has('fraud:hourly:'.$request->ip()) || Cache::has('fraud:daily:'.$data['phone'])) {
-            abort_if(Cache::get('fraud:hourly:'.$request->ip()) >= ($fraud->allow_per_hour ?? 3), 429, 'You have reached the maximum limit of orders per hour.');
-            abort_if(Cache::get('fraud:daily:'.$request->ip()) >= ($fraud->allow_per_day ?? 7), 429, 'You have reached the maximum limit of orders per day.');
-        }
-
-        $order = DB::transaction(function () use ($data, &$order) {
-            $products = Product::find(array_keys($data['products']))
-                ->map(function (Product $product) use ($data) {
-                    $id = $product->id;
-                    $quantity = $data['products'][$id];
-
-                    if ($quantity <= 0) {
-                        return null;
-                    }
-                    // Manage Stock
-                    if ($product->should_track) {
-                        if ($product->stock_count <= 0) {
-                            // return null; // Allow overstock
-                        }
-                        $quantity = $product->stock_count >= $quantity ? $quantity : $product->stock_count;
-                        $product->decrement('stock_count', $quantity);
-                    }
-
-                    // Needed Attributes
-                    return [
-                        'id' => $id,
-                        'name' => $product->var_name,
-                        'slug' => $product->slug,
-                        'image' => optional($product->base_image)->src,
-                        'price' => $selling = $product->getPrice($quantity),
-                        'quantity' => $quantity,
-                        'total' => $quantity * $selling,
-                    ];
-                })->filter(function ($product) {
-                    return $product != null; // Only Available Products
-                })->toArray();
-
-            $data['products'] = json_encode($products, JSON_UNESCAPED_UNICODE);
-            $user = $this->getUser($data);
-            $oldOrders = $user->orders()->get();
-            $status = ! auth('user')->user() ? 'PENDING' // PENDING
-                : data_get(config('app.orders', []), 0, 'PENDING'); // Default Status
-
-            $oldOrders = Order::select(['id', 'admin_id', 'status'])->where('phone', $data['phone'])->get();
-            $adminIds = $oldOrders->pluck('admin_id')->unique()->toArray();
-            $adminQ = Admin::where('role_id', Admin::SALESMAN)->where('is_active', true)->inRandomOrder();
-            if (count($adminIds) > 0) {
-                $data['admin_id'] = $adminQ->whereIn('id', $adminIds)->first()->id ?? $adminQ->first()->id ?? null;
-            } else {
-                $data['admin_id'] = $adminQ->first()->id ?? null;
-            }
-
-            $data += [
-                'user_id' => $user->id, // If User Logged In
-                'status' => $status,
-                'status_at' => now()->toDateTimeString(),
-                // Additional Data
-                'data' => [
-                    'is_fraud' => $oldOrders->whereIn('status', ['CANCELLED', 'RETURNED'])->count() > 0,
-                    'is_repeat' => $oldOrders->count() > 0,
-                    'shipping_area' => $data['shipping'],
-                    'shipping_cost' => setting('delivery_charge')->{$data['shipping'] == 'Inside Dhaka' ? 'inside_dhaka' : 'outside_dhaka'} ?? config('services.shipping.'.$data['shipping']),
-                    'subtotal' => is_array($products) ? array_reduce($products, fn ($sum, $product) => $sum += $product['total']) : $products->sum('total'),
-                ],
-            ];
-
-            $order = Order::create($data);
-            $user->notify(new OrderPlaced($order));
-
-            return $order;
-        });
-
-        Cache::put('fraud:hourly:'.$request->ip(), Cache::get('fraud:hourly:'.$request->ip(), 0) + 1, now()->addHour());
-        Cache::put('fraud:daily:'.$request->ip(), Cache::get('fraud:daily:'.$request->ip(), 0) + 1, now()->addDay());
-
-        // Undefined index email.
-        // $data['email'] && Mail::to($data['email'])->queue(new OrderPlaced($order));
-
-        session()->flash('completed', 'Dear '.$data['name'].', Your Order is Successfully Recieved. Thanks For Your Order.');
-
-        return redirect()->route('track-order', [
-            'order' => optional($order)->getKey(),
-            'clear' => 'all',
-        ]);
->>>>>>> 32f79efd
-    }
-
-    private function getUser($data)
-    {
-        if ($user = auth('user')->user()) {
-            return $user;
-        }
-
-        // $user->notify(new AccountCreated());
-
-        return User::query()->firstOrCreate(
-            ['phone_number' => $data['phone']],
-            array_merge(Arr::except($data, 'phone'), [
-                'email_verified_at' => now(),
-                'password' => '$2y$10$92IXUNpkjO0rOQ5byMi.Ye4oKoEa3Ro9llC/.og/at2.uheWG/igi', // password
-                'remember_token' => Str::random(10),
-            ])
-        );
     }
 }