--- conflicted
+++ resolved
@@ -14,20 +14,12 @@
      */
     public function __invoke(Request $request)
     {
-<<<<<<< HEAD
-
-        GoogleTagManagerFacade::set([
-            'event' => 'page_view',
-            'page_type' => 'home',
-        ]);
-=======
         if (GoogleTagManagerFacade::isEnabled()) {
             GoogleTagManagerFacade::set([
                 'event' => 'page_view',
                 'page_type' => 'home',
             ]);
         }
->>>>>>> 32f79efd
 
         return view('index');
     }
