<?php

namespace App\Livewire;

use App\Http\Resources\ProductResource;
use App\Models\Admin;
use App\Models\Order;
use App\Models\Product;
use App\Models\User;
use App\Notifications\User\AccountCreated;
use App\Notifications\User\OrderPlaced;
use App\Services\FacebookPixelService;
use Illuminate\Support\Arr;
use Illuminate\Support\Facades\Cache;
use Illuminate\Support\Facades\Cookie;
use Illuminate\Support\Facades\DB;
use Illuminate\Support\Str;
use Illuminate\Validation\ValidationException;
use Livewire\Attributes\Validate;
use Livewire\Component;
use Spatie\GoogleTagManager\GoogleTagManagerFacade;

use function Illuminate\Support\defer;

class Checkout extends Component
{
    public ?Order $order = null;

    public $isFreeDelivery = false;

    public $name = '';

    public $phone = '';

    public $shipping = '';

    public $address = '';

    public $note = '';

    protected $listeners = ['updateField'];

<<<<<<< HEAD
    public $retail = [];

    public $retailDeliveryFee = 0;

    #[Validate('required|numeric|min:0')]
    public $advanced = 0;

    #[Validate('nullable|numeric|min:0')]
    public $retailDiscount = 0;
=======
    protected $facebookService;

    public function boot(FacebookPixelService $facebookService)
    {
        $this->facebookService = $facebookService;
    }
>>>>>>> 32f79efd

    public function updateField($field, $value): void
    {
        $this->$field = $value;

        longCookie($field, $value);

        // I don't know how, but it works.
        // $this->updatedShipping(); // doesn't work.
    }

    public function remove($id): void
    {
        cart()->remove($id);
        $this->cartUpdated();
    }

    public function increaseQuantity($id): void
    {
        $item = cart()->get($id);
        if ($item->qty < $item->options->max || $item->options->max === -1) {
            cart()->update($id, $item->qty + 1);
            $this->cartUpdated();
        }
    }

    public function decreaseQuantity($id): void
    {
        $item = cart()->get($id);
        if ($item->qty > 1) {
            cart()->update($id, $item->qty - 1);
            $this->cartUpdated();
        }
    }

    public function shippingCost(?string $area = null)
    {
        $this->isFreeDelivery = false;
        $area ??= $this->shipping;
        $shipping_cost = 0;
        if ($area) {
<<<<<<< HEAD
            if (setting('show_option')->productwise_delivery_charge ?? false) {
                $shipping_cost = cart()->content()->sum(function ($item) use ($area) {
                    $factor = (setting('show_option')->quantitywise_delivery_charge ?? false) ? $item->qty : 1;
                    if ($area == 'Inside Dhaka') {
                        return $item->options->shipping_inside * $factor;
                    } else {
                        return $item->options->shipping_outside * $factor;
                    }
                });
=======
            /*
            if (! (setting('show_option')->productwise_delivery_charge ?? false)) {
            */
            $shipping_cost = cart()->content()->max(function ($item) use ($area) {
                if ($area == 'Inside Dhaka') {
                    return $item->options->shipping_inside;
                } else {
                    return $item->options->shipping_outside;
                }
            });
            /*
>>>>>>> 32f79efd
            } else {
                $shipping_cost = cart()->content()->max(function ($item) use ($area) {
                    $factor = (setting('show_option')->quantitywise_delivery_charge ?? false) ? $item->qty : 1;
                    if ($area == 'Inside Dhaka') {
                        return $item->options->shipping_inside * $factor;
                    } else {
                        return $item->options->shipping_outside * $factor;
                    }
                });
            }
        }

        $freeDelivery = setting('free_delivery');

        if (! ($freeDelivery->enabled ?? false)) {
            return $shipping_cost;
        }

        if ($freeDelivery->for_all ?? false) {
            if (cart()->subTotal() < $freeDelivery->min_amount) {
                return $shipping_cost;
            }
            $quantity = cart()->content()->sum(fn ($product) => $product->qty);
            if ($quantity < $freeDelivery->min_quantity) {
                return $shipping_cost;
            }

            $this->isFreeDelivery = true;

            return 0;
        }

        foreach ((array) ($freeDelivery->products ?? []) as $id => $qty) {
            if (cart()->content()->where('options.parent_id', $id)->where('qty', '>=', $qty)->count()) {
                $this->isFreeDelivery = true;

                return 0;
            }
        }

        return $shipping_cost;
    }

    public function updatedShipping(): void
    {
        cart()->addCost('deliveryFee', $this->shippingCost($this->shipping));
    }

    public function cartUpdated(): void
    {
        $this->updatedShipping();
        $this->retail = cart()->content()->mapWithKeys(fn ($item) => [$item->id => [
            'price' => $item->options->retail_price,
            'quantity' => $item->qty,
        ]])->toArray();
        $this->dispatch('cartUpdated');
    }

    public function mount(): void
    {
        // if (!(setting('show_option')->hide_phone_prefix ?? false)) {
        //     $this->phone = '+880';
        // }

        $default_area = setting('default_area');
        if ($default_area->inside ?? false) {
            $shipping = 'Inside Dhaka';
        }
        if ($default_area->outside ?? false) {
            $shipping = 'Outside Dhaka';
        }

        if ($user = auth('user')->user()) {
            $this->name = $user->name;
            if ($user->phone_number) {
                $this->phone = Str::after($user->phone_number, '+880');
            }
            $this->address = $user->address ?? '';
            $this->note = $user->note ?? '';
            $this->retailDiscount = $user->discount ?? 0;
        } else {
            $this->name = Cookie::get('name', '');
            $this->shipping = Cookie::get('shipping', $shipping ?? '');
            $this->phone = Cookie::get('phone', '');
            $this->address = Cookie::get('address', '');
            $this->note = Cookie::get('note', '');
            $this->retailDiscount = Cookie::get('retail_discount', 0);
        }

        $this->cartUpdated();
    }

    public function checkout()
    {
        if (isOninda() && auth('user')->guest()) {
            $this->dispatch('notify', ['message' => 'Please login to add product to cart', 'type' => 'error']);

            return redirect()->route('user.login')->with('danger', 'Please login to add product to cart');
        }

        if (! ($hidePrefix = setting('show_option')->hide_phone_prefix ?? false)) {
            if (Str::startsWith($this->phone, '01')) {
                $this->phone = Str::after($this->phone, '0');
            }
        } elseif (Str::startsWith($this->phone, '01')) { // hide prefix
            $this->phone = '+88'.$this->phone;
        }

        $data = $this->validate([
            'name' => 'required',
            'phone' => $hidePrefix ? 'required|regex:/^\+8801\d{9}$/' : 'required|regex:/^1\d{9}$/',
            'address' => 'required',
            'note' => 'nullable',
            'shipping' => 'required',
            'retailDiscount' => 'nullable|numeric|min:0',
        ]);

        if (! $hidePrefix) {
            $data['phone'] = '+880'.$data['phone'];
        }

        throw_if(cart()->count() === 0, ValidationException::withMessages(['products' => 'Your cart is empty.']));

        $fraud = setting('fraud');

        if (
            Cache::get('fraud:hourly:'.request()->ip()) >= ($fraud->allow_per_hour ?? 3)
            || Cache::get('fraud:hourly:'.$data['phone']) >= ($fraud->allow_per_hour ?? 3)
            || Cache::get('fraud:daily:'.request()->ip()) >= ($fraud->allow_per_day ?? 7)
            || Cache::get('fraud:daily:'.$data['phone']) >= ($fraud->allow_per_day ?? 7)
        ) {
            return redirect()->back()->with('error', 'প্রিয় গ্রাহক, আরও অর্ডার করতে চাইলে আমাদের হেল্প লাইন '.setting('company')->phone.' নাম্বারে কল দিয়ে সরাসরি কথা বলুন।');
        }

        $this->order = DB::transaction(function () use ($data, &$order, $fraud) {
            $data['products'] = Product::find(cart()->content()->pluck('id'))
                ->mapWithKeys(function (Product $product) use ($fraud) {
                    $id = $product->id;
                    $quantity = min(cart($id)->qty, $fraud->max_qty_per_product ?? 3);

                    if ($quantity <= 0) {
                        return null;
                    }

                    $productData = (new ProductResource($product))->toCartItem($quantity);
                    $productData['retail_price'] = $this->retail[$id]['price'] ?? $productData['price'];

                    return [$id => $productData];
                })->filter()->toArray();

            if (empty($data['products'])) {
                return $this->dispatch('notify', ['message' => 'All products are out of stock.', 'type' => 'danger']);
            }

            $user = $this->getUser($data);
            $oldOrders = $user->orders()->get();
            $status = data_get(config('app.orders', []), 0, 'PENDING'); // Default Status

            $oldOrders = Order::select(['id', 'admin_id', 'status'])->where('phone', $data['phone'])->get();
            $adminIds = $oldOrders->pluck('admin_id')->unique()->toArray();

            if (config('app.round_robin_order_receiving')) {
                $adminQ = Admin::orderByRaw('CASE WHEN is_active = 1 THEN 0 ELSE 1 END, role_id desc, last_order_received_at asc');
                if (count($adminIds) > 0) {
                    $admin = $adminQ->whereIn('id', $adminIds)->first() ?? $adminQ->first();
                } else {
                    $admin = $adminQ->first();
                }
            } else {
                $adminQ = Admin::where('role_id', Admin::SALESMAN)->where('is_active', true)->inRandomOrder();
                if (count($adminIds) > 0) {
                    $admin = $adminQ->whereIn('id', $adminIds)->first() ?? $adminQ->first() ?? Admin::where('is_active', true)->inRandomOrder()->first();
                } else {
                    $admin = $adminQ->first() ?? Admin::where('is_active', true)->inRandomOrder()->first();
                }
            }

            $data += [
                'admin_id' => $admin->id,
                'user_id' => $user->id, // If User Logged In
                'status' => $status,
                'status_at' => now()->toDateTimeString(),
                // Additional Data
                'data' => [
                    'courier' => 'Other',
                    'is_fraud' => $oldOrders->whereIn('status', ['CANCELLED', 'RETURNED'])->count() > 0,
                    'is_repeat' => $oldOrders->count() > 0,
                    'shipping_area' => $data['shipping'],
                    'shipping_cost' => $this->shippingCost($data['shipping']),
                    'retail_delivery_fee' => $this->retailDeliveryFee,
                    'advanced' => $this->advanced,
                    'retail_discount' => $this->retailDiscount,
                    'subtotal' => cart()->subtotal(),
                ],
            ];

            $order = Order::create($data);
<<<<<<< HEAD
            $user->notify(new OrderPlaced($order));

            defer(fn () => $admin->update(['last_order_received_at' => now()]));

            GoogleTagManagerFacade::flash([
                'event' => 'purchase',
                'ecommerce' => [
                    'currency' => 'BDT',
                    'transaction_id' => $order->id,
                    'value' => $order->data['subtotal'],
                    'items' => array_values(array_map(fn ($product): array => [
                        'item_id' => $product['id'],
                        'item_name' => $product['name'],
                        'item_category' => $product['category'],
                        'price' => $product['price'],
                        'quantity' => $product['quantity'],
                    ], $data['products'])),
                ],
            ]);
=======
>>>>>>> 32f79efd

            defer(function () use ($admin, $user, $order) {
                $admin->update(['last_order_received_at' => now()]);
                $user->notify(new OrderPlaced($order));

                deleteOrUpdateCart();

                Cache::add('fraud:hourly:'.request()->ip(), 0, now()->addHour());
                Cache::add('fraud:daily:'.request()->ip(), 0, now()->addDay());

                Cache::increment('fraud:hourly:'.request()->ip());
                Cache::increment('fraud:daily:'.request()->ip());

                Cache::add('fraud:hourly:'.$order->phone, 0, now()->addHour());
                Cache::add('fraud:daily:'.$order->phone, 0, now()->addDay());

                Cache::increment('fraud:hourly:'.$order->phone);
                Cache::increment('fraud:daily:'.$order->phone);
            });

            if (config('meta-pixel.meta_pixel')) {
                $this->facebookService->trackPurchase([
                    'id' => $order->id,
                    'total' => $order->data['subtotal'],
                ], $products, [
                    'name' => $user->name,
                    'email' => $user->email,
                    'phone' => $user->phone_number,
                    'external_id' => $user->id,
                ], $this);
            }

            if (GoogleTagManagerFacade::isEnabled()) {
                GoogleTagManagerFacade::flash([
                    'event' => 'purchase',
                    'ecommerce' => [
                        'currency' => 'BDT',
                        'transaction_id' => $order->id,
                        'value' => $order->data['subtotal'],
                        'items' => array_values(array_map(fn ($product): array => [
                            'item_id' => $product['id'],
                            'item_name' => $product['name'],
                            'item_category' => $product['category'],
                            'price' => $product['price'],
                            'quantity' => $product['quantity'],
                        ], $products)),
                    ],
                ]);
            }

            return $order;
        });

        if (! $this->order) {
            return back();
        }

        // Undefined index email.
        // $data['email'] && Mail::to($data['email'])->queue(new OrderPlaced($order));

        cart()->destroy();
        session()->flash('completed', 'Dear '.$data['name'].', Your Order is Successfully Recieved. Thanks For Your Order.');

        return redirect()->route('thank-you', [
            'order' => optional($this->order)->getKey(),
        ]);
    }

    private function getUser($data)
    {
        if ($user = auth('user')->user()) {
            return $user;
        }

        // $user->notify(new AccountCreated());

        return User::query()->firstOrCreate(
            ['phone_number' => $data['phone']],
            array_merge(Arr::except($data, 'phone'), [
                'email_verified_at' => now(),
                'password' => '$2y$10$92IXUNpkjO0rOQ5byMi.Ye4oKoEa3Ro9llC/.og/at2.uheWG/igi', // password
                'remember_token' => Str::random(10),
            ])
        );
    }

    public function render()
    {
        return view('livewire.checkout', [
            'user' => optional(auth('user')->user()),
        ]);
    }
}<|MERGE_RESOLUTION|>--- conflicted
+++ resolved
@@ -40,7 +40,6 @@
 
     protected $listeners = ['updateField'];
 
-<<<<<<< HEAD
     public $retail = [];
 
     public $retailDeliveryFee = 0;
@@ -50,14 +49,13 @@
 
     #[Validate('nullable|numeric|min:0')]
     public $retailDiscount = 0;
-=======
+
     protected $facebookService;
 
     public function boot(FacebookPixelService $facebookService)
     {
         $this->facebookService = $facebookService;
     }
->>>>>>> 32f79efd
 
     public function updateField($field, $value): void
     {
@@ -99,7 +97,6 @@
         $area ??= $this->shipping;
         $shipping_cost = 0;
         if ($area) {
-<<<<<<< HEAD
             if (setting('show_option')->productwise_delivery_charge ?? false) {
                 $shipping_cost = cart()->content()->sum(function ($item) use ($area) {
                     $factor = (setting('show_option')->quantitywise_delivery_charge ?? false) ? $item->qty : 1;
@@ -109,19 +106,6 @@
                         return $item->options->shipping_outside * $factor;
                     }
                 });
-=======
-            /*
-            if (! (setting('show_option')->productwise_delivery_charge ?? false)) {
-            */
-            $shipping_cost = cart()->content()->max(function ($item) use ($area) {
-                if ($area == 'Inside Dhaka') {
-                    return $item->options->shipping_inside;
-                } else {
-                    return $item->options->shipping_outside;
-                }
-            });
-            /*
->>>>>>> 32f79efd
             } else {
                 $shipping_cost = cart()->content()->max(function ($item) use ($area) {
                     $factor = (setting('show_option')->quantitywise_delivery_charge ?? false) ? $item->qty : 1;
@@ -174,7 +158,7 @@
     {
         $this->updatedShipping();
         $this->retail = cart()->content()->mapWithKeys(fn ($item) => [$item->id => [
-            'price' => $item->options->retail_price,
+            'price' => $this->retail[$item->id]['price'] ?? $item->options->retail_price,
             'quantity' => $item->qty,
         ]])->toArray();
         $this->dispatch('cartUpdated');
@@ -319,28 +303,6 @@
             ];
 
             $order = Order::create($data);
-<<<<<<< HEAD
-            $user->notify(new OrderPlaced($order));
-
-            defer(fn () => $admin->update(['last_order_received_at' => now()]));
-
-            GoogleTagManagerFacade::flash([
-                'event' => 'purchase',
-                'ecommerce' => [
-                    'currency' => 'BDT',
-                    'transaction_id' => $order->id,
-                    'value' => $order->data['subtotal'],
-                    'items' => array_values(array_map(fn ($product): array => [
-                        'item_id' => $product['id'],
-                        'item_name' => $product['name'],
-                        'item_category' => $product['category'],
-                        'price' => $product['price'],
-                        'quantity' => $product['quantity'],
-                    ], $data['products'])),
-                ],
-            ]);
-=======
->>>>>>> 32f79efd
 
             defer(function () use ($admin, $user, $order) {
                 $admin->update(['last_order_received_at' => now()]);
@@ -365,7 +327,7 @@
                 $this->facebookService->trackPurchase([
                     'id' => $order->id,
                     'total' => $order->data['subtotal'],
-                ], $products, [
+                ], $data['products'], [
                     'name' => $user->name,
                     'email' => $user->email,
                     'phone' => $user->phone_number,
@@ -386,7 +348,7 @@
                             'item_category' => $product['category'],
                             'price' => $product['price'],
                             'quantity' => $product['quantity'],
-                        ], $products)),
+                        ], $data['products'])),
                     ],
                 ]);
             }
