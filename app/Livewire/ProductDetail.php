<?php

namespace App\Livewire;

use App\Models\Attribute;
use App\Models\Product;
<<<<<<< HEAD
use App\Traits\HasCart;
use Livewire\Attributes\Validate;
=======
use App\Services\FacebookPixelService;
>>>>>>> 32f79efd
use Livewire\Component;

class ProductDetail extends Component
{
    use HasCart;

    public Product $product;

    public Product $selectedVar;

    public array $options = [];

    public int $maxQuantity = 0;

    public int $quantity = 1;

    #[Validate('required|numeric|min:0')]
    public int $retailPrice = 0;

    public bool $showBrandCategory = false;

    protected $facebookService;

    public function boot(FacebookPixelService $facebookService)
    {
        $this->facebookService = $facebookService;
    }

    public static function landing(Product $product): self
    {
        $component = new self;
        $component->product = $product;
        $component->mount();
        $component->addToCart($component->selectedVar, $component->quantity, 'landing');

        return $component;
    }

    public function updatedOptions($value, $key): void
    {
        $variation = $this->product->variations->first(fn ($item) => $item->options->pluck('id')->diff($this->options)->isEmpty());

        if ($variation) {
            $this->selectedVar = $variation;
        }
    }

    public function increment(): void
    {
        if ($this->quantity < $this->maxQuantity) {
            $this->quantity++;
        }
    }

    public function decrement(): void
    {
        if ($this->quantity > 1) {
            $this->quantity--;
        }
    }

    public function addToCart($instance = 'default')
    {
<<<<<<< HEAD
        return $this->addToKart($this->selectedVar, $this->quantity, $instance, $this->retailPrice);
=======
        session(['kart' => $instance]);
        if ($instance == 'landing') {
            cart()->destroy();
        }
        cart()->instance($instance)->add(
            $this->selectedVar->id,
            $this->selectedVar->var_name,
            $quantity = min($this->quantity, $this->maxQuantity),
            $this->selectedVar->getPrice($quantity),
            [
                'parent_id' => $this->selectedVar->parent_id ?? $this->selectedVar->id,
                'slug' => $this->selectedVar->slug,
                'image' => optional($this->selectedVar->base_image)->path,
                'category' => $this->product->category,
                'max' => $this->maxQuantity,
                'shipping_inside' => $this->selectedVar->shipping_inside,
                'shipping_outside' => $this->selectedVar->shipping_outside,
            ],
        );

        storeOrUpdateCart();

        if (config('meta-pixel.meta_pixel')) {
            $this->facebookService->trackAddToCart([
                'id' => $this->selectedVar->id,
                'name' => $this->selectedVar->var_name,
                'price' => $this->selectedVar->getPrice($quantity),
                'page_url' => route('products.show', $this->product->slug),
            ], $this);
        }

        $this->dispatch('cartUpdated');
        $this->dispatch('notify', ['message' => 'Product added to cart']);

        if ($instance != 'default' && $instance != 'landing') {
            return redirect()->route('checkout');
        }
>>>>>>> 32f79efd
    }

    public function mount(): void
    {
        $maxPerProduct = setting('fraud')->max_qty_per_product ?? 3;
        if ($this->product->variations->isNotEmpty()) {
            $this->selectedVar = $this->product->variations->where('slug', request()->segment(2))->first()
                ?? $this->product->variations->random();
        } else {
            $this->selectedVar = $this->product;
            $this->showBrandCategory = true;
        }
        $this->options = $this->selectedVar->options->pluck('id', 'attribute_id')->toArray();
        $this->maxQuantity = $this->selectedVar->should_track ? min($this->selectedVar->stock_count, $maxPerProduct) : $maxPerProduct;
        $this->retailPrice = (int) ($this->selectedVar->selling_price * 1.25);
    }

    public function deliveryText($freeDelivery)
    {
        if ($freeDelivery->for_all ?? false) {
            $text = '<ul class="p-0 pl-4 mb-0 list-unstyled">';
            if ($freeDelivery->min_quantity > 0) {
                $text .= '<li>কমপক্ষে <strong class="text-danger">'.$freeDelivery->min_quantity.'</strong> টি প্রোডাক্ট অর্ডার করুন</li>';
            }
            if ($freeDelivery->min_amount > 0) {
                $text .= '<li>কমপক্ষে <strong class="text-danger">'.$freeDelivery->min_amount.'</strong> টাকার প্রোডাক্ট অর্ডার করুন</li>';
            }

            return $text.'</ul>';
        }

        if (array_key_exists($this->product->id, $products = ((array) ($freeDelivery->products ?? [])) ?? [])) {
            return 'কমপক্ষে <strong class="text-danger">'.$products[$this->product->id].'</strong> টি অর্ডার করুন';
        }

        return false;
    }

    public function render()
    {
        $optionGroup = $this->product->variations->pluck('options')->flatten()->unique('id')->groupBy('attribute_id');

        return view('livewire.product-detail', [
            'optionGroup' => $optionGroup,
            'attributes' => Attribute::find($optionGroup->keys()),
            'free_delivery' => $freeDelivery = setting('free_delivery'),
            'deliveryText' => $this->deliveryText($freeDelivery),
        ]);
    }
}<|MERGE_RESOLUTION|>--- conflicted
+++ resolved
@@ -4,12 +4,9 @@
 
 use App\Models\Attribute;
 use App\Models\Product;
-<<<<<<< HEAD
+use App\Services\FacebookPixelService;
 use App\Traits\HasCart;
 use Livewire\Attributes\Validate;
-=======
-use App\Services\FacebookPixelService;
->>>>>>> 32f79efd
 use Livewire\Component;
 
 class ProductDetail extends Component
@@ -73,47 +70,7 @@
 
     public function addToCart($instance = 'default')
     {
-<<<<<<< HEAD
         return $this->addToKart($this->selectedVar, $this->quantity, $instance, $this->retailPrice);
-=======
-        session(['kart' => $instance]);
-        if ($instance == 'landing') {
-            cart()->destroy();
-        }
-        cart()->instance($instance)->add(
-            $this->selectedVar->id,
-            $this->selectedVar->var_name,
-            $quantity = min($this->quantity, $this->maxQuantity),
-            $this->selectedVar->getPrice($quantity),
-            [
-                'parent_id' => $this->selectedVar->parent_id ?? $this->selectedVar->id,
-                'slug' => $this->selectedVar->slug,
-                'image' => optional($this->selectedVar->base_image)->path,
-                'category' => $this->product->category,
-                'max' => $this->maxQuantity,
-                'shipping_inside' => $this->selectedVar->shipping_inside,
-                'shipping_outside' => $this->selectedVar->shipping_outside,
-            ],
-        );
-
-        storeOrUpdateCart();
-
-        if (config('meta-pixel.meta_pixel')) {
-            $this->facebookService->trackAddToCart([
-                'id' => $this->selectedVar->id,
-                'name' => $this->selectedVar->var_name,
-                'price' => $this->selectedVar->getPrice($quantity),
-                'page_url' => route('products.show', $this->product->slug),
-            ], $this);
-        }
-
-        $this->dispatch('cartUpdated');
-        $this->dispatch('notify', ['message' => 'Product added to cart']);
-
-        if ($instance != 'default' && $instance != 'landing') {
-            return redirect()->route('checkout');
-        }
->>>>>>> 32f79efd
     }
 
     public function mount(): void
